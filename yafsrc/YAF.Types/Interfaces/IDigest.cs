﻿/* Yet Another Forum.NET
 * Copyright (C) 2006-2012 Jaben Cargman
 * http://www.yetanotherforum.net/
 * 
 * This program is free software; you can redistribute it and/or
 * modify it under the terms of the GNU General Public License
 * as published by the Free Software Foundation; either version 2
 * of the License, or (at your option) any later version.
 * 
 * This program is distributed in the hope that it will be useful,
 * but WITHOUT ANY WARRANTY; without even the implied warranty of
 * MERCHANTABILITY or FITNESS FOR A PARTICULAR PURPOSE.  See the
 * GNU General Public License for more details.
 * 
 * You should have received a copy of the GNU General Public License
 * along with this program; if not, write to the Free Software
 * Foundation, Inc., 59 Temple Place - Suite 330, Boston, MA  02111-1307, USA.
 */
namespace YAF.Types.Interfaces
{
    /// <summary>
    /// The digest interface
    /// </summary>
    public interface IDigest
    {
        #region Public Methods

        /// <summary>
        /// Gets the digest HTML.
        /// </summary>
        /// <param name="userId">The user id.</param>
        /// <param name="boardId">The board id.</param>
        /// <param name="webServiceToken">The web service token.</param>
        /// <param name="showErrors">if set to <c>true</c> [show errors].</param>
        /// <returns>
        /// The get digest html.
        /// </returns>
        string GetDigestHtml(int userId, int boardId, string webServiceToken, bool showErrors = false);

        /// <summary>
        /// Gets the digest URL.
        /// </summary>
        /// <param name="userId">The user id.</param>
        /// <param name="boardId">The board id.</param>
        /// <param name="webServiceToken">The web service token.</param>
        /// <returns>
        /// The get digest url.
        /// </returns>
        string GetDigestUrl(int userId, int boardId, string webServiceToken);

        /// <summary>
        /// Gets the digest URL.
        /// </summary>
        /// <param name="userId">The user id.</param>
        /// <param name="boardId">The board id.</param>
        /// <param name="webServiceToken">The web service token.</param>
        /// <param name="showErrors">Show digest generation errors</param>
        /// <returns>
        /// The get digest url.
        /// </returns>
        string GetDigestUrl(int userId, int boardId, string webServiceToken, bool showErrors);

        /// <summary>
        /// Sends the digest html to the email/name specified.
        /// </summary>
<<<<<<< HEAD
        /// <param name="digestHtml">
        /// The digest html.
        /// </param>
        /// <param name="forumName">
        /// The forum name.
        /// </param>
        /// <param name="toEmail">
        /// The to email.
        /// </param>
        /// <param name="toName">
        /// The to name.
        /// </param>
        /// <param name="sendQueued">
        /// The send queued.
        /// </param>
        void SendDigest(
            [NotNull] string digestHtml,
            [NotNull] string forumName,
=======
        /// <param name="digestHtml">The digest html.</param>
        /// <param name="forumName">The forum name.</param>
        /// <param name="forumEmail">The forum email.</param>
        /// <param name="toEmail">The to email.</param>
        /// <param name="toName">The to name.</param>
        /// <param name="sendQueued">The send queued.</param>
        void SendDigest(
            [NotNull] string digestHtml,
            [NotNull] string forumName,
            [NotNull] string forumEmail,
>>>>>>> 11aad007
            [NotNull] string toEmail,
            [CanBeNull] string toName,
            bool sendQueued);

        #endregion
    }
}<|MERGE_RESOLUTION|>--- conflicted
+++ resolved
@@ -1,103 +1,82 @@
-﻿/* Yet Another Forum.NET
- * Copyright (C) 2006-2012 Jaben Cargman
- * http://www.yetanotherforum.net/
- * 
- * This program is free software; you can redistribute it and/or
- * modify it under the terms of the GNU General Public License
- * as published by the Free Software Foundation; either version 2
- * of the License, or (at your option) any later version.
- * 
- * This program is distributed in the hope that it will be useful,
- * but WITHOUT ANY WARRANTY; without even the implied warranty of
- * MERCHANTABILITY or FITNESS FOR A PARTICULAR PURPOSE.  See the
- * GNU General Public License for more details.
- * 
- * You should have received a copy of the GNU General Public License
- * along with this program; if not, write to the Free Software
- * Foundation, Inc., 59 Temple Place - Suite 330, Boston, MA  02111-1307, USA.
- */
-namespace YAF.Types.Interfaces
-{
-    /// <summary>
-    /// The digest interface
-    /// </summary>
-    public interface IDigest
-    {
-        #region Public Methods
-
-        /// <summary>
-        /// Gets the digest HTML.
-        /// </summary>
-        /// <param name="userId">The user id.</param>
-        /// <param name="boardId">The board id.</param>
-        /// <param name="webServiceToken">The web service token.</param>
-        /// <param name="showErrors">if set to <c>true</c> [show errors].</param>
-        /// <returns>
-        /// The get digest html.
-        /// </returns>
-        string GetDigestHtml(int userId, int boardId, string webServiceToken, bool showErrors = false);
-
-        /// <summary>
-        /// Gets the digest URL.
-        /// </summary>
-        /// <param name="userId">The user id.</param>
-        /// <param name="boardId">The board id.</param>
-        /// <param name="webServiceToken">The web service token.</param>
-        /// <returns>
-        /// The get digest url.
-        /// </returns>
-        string GetDigestUrl(int userId, int boardId, string webServiceToken);
-
-        /// <summary>
-        /// Gets the digest URL.
-        /// </summary>
-        /// <param name="userId">The user id.</param>
-        /// <param name="boardId">The board id.</param>
-        /// <param name="webServiceToken">The web service token.</param>
-        /// <param name="showErrors">Show digest generation errors</param>
-        /// <returns>
-        /// The get digest url.
-        /// </returns>
-        string GetDigestUrl(int userId, int boardId, string webServiceToken, bool showErrors);
-
-        /// <summary>
-        /// Sends the digest html to the email/name specified.
-        /// </summary>
-<<<<<<< HEAD
-        /// <param name="digestHtml">
-        /// The digest html.
-        /// </param>
-        /// <param name="forumName">
-        /// The forum name.
-        /// </param>
-        /// <param name="toEmail">
-        /// The to email.
-        /// </param>
-        /// <param name="toName">
-        /// The to name.
-        /// </param>
-        /// <param name="sendQueued">
-        /// The send queued.
-        /// </param>
-        void SendDigest(
-            [NotNull] string digestHtml,
-            [NotNull] string forumName,
-=======
-        /// <param name="digestHtml">The digest html.</param>
-        /// <param name="forumName">The forum name.</param>
-        /// <param name="forumEmail">The forum email.</param>
-        /// <param name="toEmail">The to email.</param>
-        /// <param name="toName">The to name.</param>
-        /// <param name="sendQueued">The send queued.</param>
-        void SendDigest(
-            [NotNull] string digestHtml,
-            [NotNull] string forumName,
-            [NotNull] string forumEmail,
->>>>>>> 11aad007
-            [NotNull] string toEmail,
-            [CanBeNull] string toName,
-            bool sendQueued);
-
-        #endregion
-    }
+﻿/* Yet Another Forum.NET
+ * Copyright (C) 2006-2012 Jaben Cargman
+ * http://www.yetanotherforum.net/
+ * 
+ * This program is free software; you can redistribute it and/or
+ * modify it under the terms of the GNU General Public License
+ * as published by the Free Software Foundation; either version 2
+ * of the License, or (at your option) any later version.
+ * 
+ * This program is distributed in the hope that it will be useful,
+ * but WITHOUT ANY WARRANTY; without even the implied warranty of
+ * MERCHANTABILITY or FITNESS FOR A PARTICULAR PURPOSE.  See the
+ * GNU General Public License for more details.
+ * 
+ * You should have received a copy of the GNU General Public License
+ * along with this program; if not, write to the Free Software
+ * Foundation, Inc., 59 Temple Place - Suite 330, Boston, MA  02111-1307, USA.
+ */
+namespace YAF.Types.Interfaces
+{
+    /// <summary>
+    /// The digest interface
+    /// </summary>
+    public interface IDigest
+    {
+        #region Public Methods
+
+        /// <summary>
+        /// Gets the digest HTML.
+        /// </summary>
+        /// <param name="userId">The user id.</param>
+        /// <param name="boardId">The board id.</param>
+        /// <param name="webServiceToken">The web service token.</param>
+        /// <param name="showErrors">if set to <c>true</c> [show errors].</param>
+        /// <returns>
+        /// The get digest html.
+        /// </returns>
+        string GetDigestHtml(int userId, int boardId, string webServiceToken, bool showErrors = false);
+
+        /// <summary>
+        /// Gets the digest URL.
+        /// </summary>
+        /// <param name="userId">The user id.</param>
+        /// <param name="boardId">The board id.</param>
+        /// <param name="webServiceToken">The web service token.</param>
+        /// <returns>
+        /// The get digest url.
+        /// </returns>
+        string GetDigestUrl(int userId, int boardId, string webServiceToken);
+
+        /// <summary>
+        /// Gets the digest URL.
+        /// </summary>
+        /// <param name="userId">The user id.</param>
+        /// <param name="boardId">The board id.</param>
+        /// <param name="webServiceToken">The web service token.</param>
+        /// <param name="showErrors">Show digest generation errors</param>
+        /// <returns>
+        /// The get digest url.
+        /// </returns>
+        string GetDigestUrl(int userId, int boardId, string webServiceToken, bool showErrors);
+
+        /// <summary>
+        /// Sends the digest html to the email/name specified.
+        /// </summary>
+        /// <param name="digestHtml">The digest html.</param>
+        /// <param name="forumName">The forum name.</param>
+        /// <param name="forumEmail">The forum email.</param>
+        /// <param name="toEmail">The to email.</param>
+        /// <param name="toName">The to name.</param>
+        /// <param name="sendQueued">The send queued.</param>
+        void SendDigest(
+            [NotNull] string digestHtml,
+            [NotNull] string forumName,
+            [NotNull] string forumEmail,
+            [NotNull] string toEmail,
+            [CanBeNull] string toName,
+            bool sendQueued);
+
+        #endregion
+    }
 }