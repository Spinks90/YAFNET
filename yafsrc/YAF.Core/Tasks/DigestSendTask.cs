﻿/* Yet Another Forum.net
 * Copyright (C) 2006-2012 Jaben Cargman
 * http://www.yetanotherforum.net/
 * 
 * This program is free software; you can redistribute it and/or
 * modify it under the terms of the GNU General Public License
 * as published by the Free Software Foundation; either version 2
 * of the License, or (at your option) any later version.
 * 
 * This program is distributed in the hope that it will be useful,
 * but WITHOUT ANY WARRANTY; without even the implied warranty of
 * MERCHANTABILITY or FITNESS FOR A PARTICULAR PURPOSE.  See the
 * GNU General Public License for more details.
 * 
 * You should have received a copy of the GNU General Public License
 * along with this program; if not, write to the Free Software
 * Foundation, Inc., 59 Temple Place - Suite 330, Boston, MA  02111-1307, USA.
 */
namespace YAF.Core.Tasks
{
  #region Using

    using System;
    using System.Collections.Generic;
    using System.Data;
    using System.Linq;
    using YAF.Classes;
    using YAF.Classes.Data;
    using YAF.Types;
    using YAF.Types.Interfaces;
    using YAF.Types.Objects;
    using YAF.Utils;

  #endregion

  /// <summary>
  /// The digest send task.
  /// </summary>
  public class DigestSendTask : IntermittentBackgroundTask
  {
    #region Constants and Fields

    /// <summary>
    ///   The _task name.
    /// </summary>
    private const string _TaskName = "DigestSendTask";

    #endregion

    #region Constructors and Destructors

    /// <summary>
    ///   Initializes a new instance of the <see cref = "DigestSendTask" /> class.
    /// </summary>
    public DigestSendTask()
    {
      this.RunPeriodMs = 300 * 1000;
      this.StartDelayMs = 30 * 1000;
    }

    #endregion

    #region Properties

    /// <summary>
    ///   Gets TaskName.
    /// </summary>
    public static string TaskName
    {
      get
      {
        return _TaskName;
      }
    }

    #endregion

    #region Public Methods

    /// <summary>
    /// The run once.
    /// </summary>
    public override void RunOnce()
    {
      //// validate DB run...
      ////this.Get<StartupInitializeDb>().Run();

      this.SendDigest();
    }

    #endregion

    #region Methods

    /// <summary>
    /// Determines whether is time to send digest for board.
    /// </summary>
    /// <param name="boardSettings">The board settings.</param>
    /// <returns>
    /// The is time to send digest for board.
    /// </returns>
    private bool IsTimeToSendDigestForBoard([NotNull] YafLoadBoardSettings boardSettings)
    {
      CodeContracts.ArgumentNotNull(boardSettings, "boardSettings");

      if (boardSettings.AllowDigestEmail)
      {
        DateTime lastSend = DateTime.MinValue;
        bool sendDigest = false;
        int sendEveryXHours = boardSettings.DigestSendEveryXHours;

        if (boardSettings.LastDigestSend.IsSet())
        {
          lastSend = Convert.ToDateTime(boardSettings.LastDigestSend);
        }

#if (DEBUG)
        // haven't sent in X hours or more and it's 12 to 5 am.
        sendDigest = lastSend < DateTime.Now.AddHours(-sendEveryXHours);      
#else
        // haven't sent in X hours or more and it's 12 to 5 am.
        sendDigest = lastSend < DateTime.Now.AddHours(-sendEveryXHours) && DateTime.Now < DateTime.Today.AddHours(6);
#endif
        if (sendDigest || boardSettings.ForceDigestSend)
        {
          // && DateTime.Now < DateTime.Today.AddHours(5))
          // we're good to send -- update latest send so no duplication...
          boardSettings.LastDigestSend = DateTime.Now.ToString();
          boardSettings.ForceDigestSend = false;
          boardSettings.SaveRegistry();

          return true;
        }
      }

      return false;
    }

    /// <summary>
    /// The send digest.
    /// </summary>
    private void SendDigest()
    {
      try
      {
        var boardIds = LegacyDb.board_list(null).AsEnumerable().Select(b => b.Field<int>("BoardID"));

        foreach (var boardId in boardIds)
        {
          var boardSettings = new YafLoadBoardSettings(boardId);

          if (!this.IsTimeToSendDigestForBoard(boardSettings))
          {
            continue;
          }

          if (Config.BaseUrlMask.IsNotSet())
          {
            // fail...
            LegacyDb.eventlog_create(null, "DigestSendTask", "Failed to send digest because BaseUrlMask value is not set in your appSettings.");
            return;
          }

          // get users with digest enabled...
          var usersWithDigest =
            LegacyDb.UserFind(boardId, false, null, null, null, null, true).Where(x => !x.IsGuest && (x.IsApproved ?? false));

          if (usersWithDigest.Any())
          {
            // start sending...
            this.SendDigestToUsers(usersWithDigest, boardId, boardSettings);
          }
        }
      }
      catch (Exception ex)
      {
        LegacyDb.eventlog_create(null, TaskName, "Error In {0} Task: {1}".FormatWith(TaskName, ex));
      }
    }

    /// <summary>
    /// Sends the digest to users.
    /// </summary>
    /// <param name="usersWithDigest">The users with digest.</param>
    /// <param name="boardId">The board id.</param>
    /// <param name="boardSettings">The board settings.</param>
    private void SendDigestToUsers(IEnumerable<TypedUserFind> usersWithDigest, int boardId, YafLoadBoardSettings boardSettings)
    {
        foreach (var user in usersWithDigest)
        {
            string digestHtml = string.Empty;

            try
            {
                digestHtml = this.Get<IDigest>().GetDigestHtml(user.UserID ?? 0, boardId, boardSettings.WebServiceToken);
            }
            catch (Exception e)
            {
                LegacyDb.eventlog_create(
                    null, TaskName, "Error In Creating Digest for User {0}: {1}".FormatWith(user.UserID, e.ToString()));
            }

            if (!digestHtml.IsSet())
            {
                continue;
            }

            if (user.ProviderUserKey == null)
            {
                continue;
            }

            var membershipUser = UserMembershipHelper.GetUser(user.ProviderUserKey);

            if (membershipUser == null || membershipUser.Email.IsNotSet())
            {
                continue;
            }

            // send the digest...
<<<<<<< HEAD
            this.Get<IDigest>().SendDigest(digestHtml, boardSettings.Name, membershipUser.Email, user.DisplayName, true);
=======
            this.Get<IDigest>().SendDigest(
                digestHtml, boardSettings.Name, boardSettings.ForumEmail, membershipUser.Email, user.DisplayName, true);
>>>>>>> 11aad007
        }
    }

      #endregion
  }
}<|MERGE_RESOLUTION|>--- conflicted
+++ resolved
@@ -1,232 +1,228 @@
-﻿/* Yet Another Forum.net
- * Copyright (C) 2006-2012 Jaben Cargman
- * http://www.yetanotherforum.net/
- * 
- * This program is free software; you can redistribute it and/or
- * modify it under the terms of the GNU General Public License
- * as published by the Free Software Foundation; either version 2
- * of the License, or (at your option) any later version.
- * 
- * This program is distributed in the hope that it will be useful,
- * but WITHOUT ANY WARRANTY; without even the implied warranty of
- * MERCHANTABILITY or FITNESS FOR A PARTICULAR PURPOSE.  See the
- * GNU General Public License for more details.
- * 
- * You should have received a copy of the GNU General Public License
- * along with this program; if not, write to the Free Software
- * Foundation, Inc., 59 Temple Place - Suite 330, Boston, MA  02111-1307, USA.
- */
-namespace YAF.Core.Tasks
-{
-  #region Using
-
-    using System;
-    using System.Collections.Generic;
-    using System.Data;
-    using System.Linq;
-    using YAF.Classes;
-    using YAF.Classes.Data;
-    using YAF.Types;
-    using YAF.Types.Interfaces;
-    using YAF.Types.Objects;
-    using YAF.Utils;
-
-  #endregion
-
-  /// <summary>
-  /// The digest send task.
-  /// </summary>
-  public class DigestSendTask : IntermittentBackgroundTask
-  {
-    #region Constants and Fields
-
-    /// <summary>
-    ///   The _task name.
-    /// </summary>
-    private const string _TaskName = "DigestSendTask";
-
-    #endregion
-
-    #region Constructors and Destructors
-
-    /// <summary>
-    ///   Initializes a new instance of the <see cref = "DigestSendTask" /> class.
-    /// </summary>
-    public DigestSendTask()
-    {
-      this.RunPeriodMs = 300 * 1000;
-      this.StartDelayMs = 30 * 1000;
-    }
-
-    #endregion
-
-    #region Properties
-
-    /// <summary>
-    ///   Gets TaskName.
-    /// </summary>
-    public static string TaskName
-    {
-      get
-      {
-        return _TaskName;
-      }
-    }
-
-    #endregion
-
-    #region Public Methods
-
-    /// <summary>
-    /// The run once.
-    /// </summary>
-    public override void RunOnce()
-    {
-      //// validate DB run...
-      ////this.Get<StartupInitializeDb>().Run();
-
-      this.SendDigest();
-    }
-
-    #endregion
-
-    #region Methods
-
-    /// <summary>
-    /// Determines whether is time to send digest for board.
-    /// </summary>
-    /// <param name="boardSettings">The board settings.</param>
-    /// <returns>
-    /// The is time to send digest for board.
-    /// </returns>
-    private bool IsTimeToSendDigestForBoard([NotNull] YafLoadBoardSettings boardSettings)
-    {
-      CodeContracts.ArgumentNotNull(boardSettings, "boardSettings");
-
-      if (boardSettings.AllowDigestEmail)
-      {
-        DateTime lastSend = DateTime.MinValue;
-        bool sendDigest = false;
-        int sendEveryXHours = boardSettings.DigestSendEveryXHours;
-
-        if (boardSettings.LastDigestSend.IsSet())
-        {
-          lastSend = Convert.ToDateTime(boardSettings.LastDigestSend);
-        }
-
-#if (DEBUG)
-        // haven't sent in X hours or more and it's 12 to 5 am.
-        sendDigest = lastSend < DateTime.Now.AddHours(-sendEveryXHours);      
-#else
-        // haven't sent in X hours or more and it's 12 to 5 am.
-        sendDigest = lastSend < DateTime.Now.AddHours(-sendEveryXHours) && DateTime.Now < DateTime.Today.AddHours(6);
-#endif
-        if (sendDigest || boardSettings.ForceDigestSend)
-        {
-          // && DateTime.Now < DateTime.Today.AddHours(5))
-          // we're good to send -- update latest send so no duplication...
-          boardSettings.LastDigestSend = DateTime.Now.ToString();
-          boardSettings.ForceDigestSend = false;
-          boardSettings.SaveRegistry();
-
-          return true;
-        }
-      }
-
-      return false;
-    }
-
-    /// <summary>
-    /// The send digest.
-    /// </summary>
-    private void SendDigest()
-    {
-      try
-      {
-        var boardIds = LegacyDb.board_list(null).AsEnumerable().Select(b => b.Field<int>("BoardID"));
-
-        foreach (var boardId in boardIds)
-        {
-          var boardSettings = new YafLoadBoardSettings(boardId);
-
-          if (!this.IsTimeToSendDigestForBoard(boardSettings))
-          {
-            continue;
-          }
-
-          if (Config.BaseUrlMask.IsNotSet())
-          {
-            // fail...
-            LegacyDb.eventlog_create(null, "DigestSendTask", "Failed to send digest because BaseUrlMask value is not set in your appSettings.");
-            return;
-          }
-
-          // get users with digest enabled...
-          var usersWithDigest =
-            LegacyDb.UserFind(boardId, false, null, null, null, null, true).Where(x => !x.IsGuest && (x.IsApproved ?? false));
-
-          if (usersWithDigest.Any())
-          {
-            // start sending...
-            this.SendDigestToUsers(usersWithDigest, boardId, boardSettings);
-          }
-        }
-      }
-      catch (Exception ex)
-      {
-        LegacyDb.eventlog_create(null, TaskName, "Error In {0} Task: {1}".FormatWith(TaskName, ex));
-      }
-    }
-
-    /// <summary>
-    /// Sends the digest to users.
-    /// </summary>
-    /// <param name="usersWithDigest">The users with digest.</param>
-    /// <param name="boardId">The board id.</param>
-    /// <param name="boardSettings">The board settings.</param>
-    private void SendDigestToUsers(IEnumerable<TypedUserFind> usersWithDigest, int boardId, YafLoadBoardSettings boardSettings)
-    {
-        foreach (var user in usersWithDigest)
-        {
-            string digestHtml = string.Empty;
-
-            try
-            {
-                digestHtml = this.Get<IDigest>().GetDigestHtml(user.UserID ?? 0, boardId, boardSettings.WebServiceToken);
-            }
-            catch (Exception e)
-            {
-                LegacyDb.eventlog_create(
-                    null, TaskName, "Error In Creating Digest for User {0}: {1}".FormatWith(user.UserID, e.ToString()));
-            }
-
-            if (!digestHtml.IsSet())
-            {
-                continue;
-            }
-
-            if (user.ProviderUserKey == null)
-            {
-                continue;
-            }
-
-            var membershipUser = UserMembershipHelper.GetUser(user.ProviderUserKey);
-
-            if (membershipUser == null || membershipUser.Email.IsNotSet())
-            {
-                continue;
-            }
-
-            // send the digest...
-<<<<<<< HEAD
-            this.Get<IDigest>().SendDigest(digestHtml, boardSettings.Name, membershipUser.Email, user.DisplayName, true);
-=======
-            this.Get<IDigest>().SendDigest(
-                digestHtml, boardSettings.Name, boardSettings.ForumEmail, membershipUser.Email, user.DisplayName, true);
->>>>>>> 11aad007
-        }
-    }
-
-      #endregion
-  }
+﻿/* Yet Another Forum.net
+ * Copyright (C) 2006-2012 Jaben Cargman
+ * http://www.yetanotherforum.net/
+ * 
+ * This program is free software; you can redistribute it and/or
+ * modify it under the terms of the GNU General Public License
+ * as published by the Free Software Foundation; either version 2
+ * of the License, or (at your option) any later version.
+ * 
+ * This program is distributed in the hope that it will be useful,
+ * but WITHOUT ANY WARRANTY; without even the implied warranty of
+ * MERCHANTABILITY or FITNESS FOR A PARTICULAR PURPOSE.  See the
+ * GNU General Public License for more details.
+ * 
+ * You should have received a copy of the GNU General Public License
+ * along with this program; if not, write to the Free Software
+ * Foundation, Inc., 59 Temple Place - Suite 330, Boston, MA  02111-1307, USA.
+ */
+namespace YAF.Core.Tasks
+{
+  #region Using
+
+    using System;
+    using System.Collections.Generic;
+    using System.Data;
+    using System.Linq;
+    using YAF.Classes;
+    using YAF.Classes.Data;
+    using YAF.Types;
+    using YAF.Types.Interfaces;
+    using YAF.Types.Objects;
+    using YAF.Utils;
+
+  #endregion
+
+  /// <summary>
+  /// The digest send task.
+  /// </summary>
+  public class DigestSendTask : IntermittentBackgroundTask
+  {
+    #region Constants and Fields
+
+    /// <summary>
+    ///   The _task name.
+    /// </summary>
+    private const string _TaskName = "DigestSendTask";
+
+    #endregion
+
+    #region Constructors and Destructors
+
+    /// <summary>
+    ///   Initializes a new instance of the <see cref = "DigestSendTask" /> class.
+    /// </summary>
+    public DigestSendTask()
+    {
+      this.RunPeriodMs = 300 * 1000;
+      this.StartDelayMs = 30 * 1000;
+    }
+
+    #endregion
+
+    #region Properties
+
+    /// <summary>
+    ///   Gets TaskName.
+    /// </summary>
+    public static string TaskName
+    {
+      get
+      {
+        return _TaskName;
+      }
+    }
+
+    #endregion
+
+    #region Public Methods
+
+    /// <summary>
+    /// The run once.
+    /// </summary>
+    public override void RunOnce()
+    {
+      //// validate DB run...
+      ////this.Get<StartupInitializeDb>().Run();
+
+      this.SendDigest();
+    }
+
+    #endregion
+
+    #region Methods
+
+    /// <summary>
+    /// Determines whether is time to send digest for board.
+    /// </summary>
+    /// <param name="boardSettings">The board settings.</param>
+    /// <returns>
+    /// The is time to send digest for board.
+    /// </returns>
+    private bool IsTimeToSendDigestForBoard([NotNull] YafLoadBoardSettings boardSettings)
+    {
+      CodeContracts.ArgumentNotNull(boardSettings, "boardSettings");
+
+      if (boardSettings.AllowDigestEmail)
+      {
+        DateTime lastSend = DateTime.MinValue;
+        bool sendDigest = false;
+        int sendEveryXHours = boardSettings.DigestSendEveryXHours;
+
+        if (boardSettings.LastDigestSend.IsSet())
+        {
+          lastSend = Convert.ToDateTime(boardSettings.LastDigestSend);
+        }
+
+#if (DEBUG)
+        // haven't sent in X hours or more and it's 12 to 5 am.
+        sendDigest = lastSend < DateTime.Now.AddHours(-sendEveryXHours);      
+#else
+        // haven't sent in X hours or more and it's 12 to 5 am.
+        sendDigest = lastSend < DateTime.Now.AddHours(-sendEveryXHours) && DateTime.Now < DateTime.Today.AddHours(6);
+#endif
+        if (sendDigest || boardSettings.ForceDigestSend)
+        {
+          // && DateTime.Now < DateTime.Today.AddHours(5))
+          // we're good to send -- update latest send so no duplication...
+          boardSettings.LastDigestSend = DateTime.Now.ToString();
+          boardSettings.ForceDigestSend = false;
+          boardSettings.SaveRegistry();
+
+          return true;
+        }
+      }
+
+      return false;
+    }
+
+    /// <summary>
+    /// The send digest.
+    /// </summary>
+    private void SendDigest()
+    {
+      try
+      {
+        var boardIds = LegacyDb.board_list(null).AsEnumerable().Select(b => b.Field<int>("BoardID"));
+
+        foreach (var boardId in boardIds)
+        {
+          var boardSettings = new YafLoadBoardSettings(boardId);
+
+          if (!this.IsTimeToSendDigestForBoard(boardSettings))
+          {
+            continue;
+          }
+
+          if (Config.BaseUrlMask.IsNotSet())
+          {
+            // fail...
+            LegacyDb.eventlog_create(null, "DigestSendTask", "Failed to send digest because BaseUrlMask value is not set in your appSettings.");
+            return;
+          }
+
+          // get users with digest enabled...
+          var usersWithDigest =
+            LegacyDb.UserFind(boardId, false, null, null, null, null, true).Where(x => !x.IsGuest && (x.IsApproved ?? false));
+
+          if (usersWithDigest.Any())
+          {
+            // start sending...
+            this.SendDigestToUsers(usersWithDigest, boardId, boardSettings);
+          }
+        }
+      }
+      catch (Exception ex)
+      {
+        LegacyDb.eventlog_create(null, TaskName, "Error In {0} Task: {1}".FormatWith(TaskName, ex));
+      }
+    }
+
+    /// <summary>
+    /// Sends the digest to users.
+    /// </summary>
+    /// <param name="usersWithDigest">The users with digest.</param>
+    /// <param name="boardId">The board id.</param>
+    /// <param name="boardSettings">The board settings.</param>
+    private void SendDigestToUsers(IEnumerable<TypedUserFind> usersWithDigest, int boardId, YafLoadBoardSettings boardSettings)
+    {
+        foreach (var user in usersWithDigest)
+        {
+            string digestHtml = string.Empty;
+
+            try
+            {
+                digestHtml = this.Get<IDigest>().GetDigestHtml(user.UserID ?? 0, boardId, boardSettings.WebServiceToken);
+            }
+            catch (Exception e)
+            {
+                LegacyDb.eventlog_create(
+                    null, TaskName, "Error In Creating Digest for User {0}: {1}".FormatWith(user.UserID, e.ToString()));
+            }
+
+            if (!digestHtml.IsSet())
+            {
+                continue;
+            }
+
+            if (user.ProviderUserKey == null)
+            {
+                continue;
+            }
+
+            var membershipUser = UserMembershipHelper.GetUser(user.ProviderUserKey);
+
+            if (membershipUser == null || membershipUser.Email.IsNotSet())
+            {
+                continue;
+            }
+
+            // send the digest...
+            this.Get<IDigest>().SendDigest(
+                digestHtml, boardSettings.Name, boardSettings.ForumEmail, membershipUser.Email, user.DisplayName, true);
+        }
+    }
+
+      #endregion
+  }
 }