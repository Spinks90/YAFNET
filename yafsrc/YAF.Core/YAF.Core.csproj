--- conflicted
+++ resolved
@@ -1,382 +1,377 @@
-﻿<?xml version="1.0" encoding="utf-8"?>
-<Project ToolsVersion="4.0" DefaultTargets="Build" xmlns="http://schemas.microsoft.com/developer/msbuild/2003">
-  <PropertyGroup>
-    <Configuration Condition=" '$(Configuration)' == '' ">Debug</Configuration>
-    <Platform Condition=" '$(Platform)' == '' ">AnyCPU</Platform>
-    <ProductVersion>8.0.30703</ProductVersion>
-    <SchemaVersion>2.0</SchemaVersion>
-    <ProjectGuid>{BCEFE9BE-7417-47FB-A0E8-75E0201E88E8}</ProjectGuid>
-    <OutputType>Library</OutputType>
-    <AppDesignerFolder>Properties</AppDesignerFolder>
-    <RootNamespace>YAF.Core</RootNamespace>
-    <AssemblyName>YAF.Core</AssemblyName>
-    <TargetFrameworkVersion>v4.0</TargetFrameworkVersion>
-    <FileAlignment>512</FileAlignment>
-    <TargetFrameworkProfile />
-    <SolutionDir Condition="$(SolutionDir) == '' Or $(SolutionDir) == '*Undefined*'">..\</SolutionDir>
-    <RestorePackages>true</RestorePackages>
-    <SccProjectName>&lt;Project Location In Database&gt;</SccProjectName>
-    <SccLocalPath>&lt;Local Binding Root of Project&gt;</SccLocalPath>
-    <SccAuxPath>&lt;Source Control Database&gt;</SccAuxPath>
-    <SccProvider>Mercurial Source Control Package</SccProvider>
-  </PropertyGroup>
-  <PropertyGroup Condition=" '$(Configuration)|$(Platform)' == 'Debug|AnyCPU' ">
-    <DebugSymbols>true</DebugSymbols>
-    <DebugType>full</DebugType>
-    <Optimize>false</Optimize>
-    <OutputPath>..\YetAnotherForum.NET\Bin\</OutputPath>
-    <DefineConstants>DEBUG;TRACE</DefineConstants>
-    <ErrorReport>prompt</ErrorReport>
-    <WarningLevel>4</WarningLevel>
-  </PropertyGroup>
-  <PropertyGroup Condition=" '$(Configuration)|$(Platform)' == 'Release|AnyCPU' ">
-    <DebugType>pdbonly</DebugType>
-    <Optimize>true</Optimize>
-    <OutputPath>..\YetAnotherForum.NET\Bin\</OutputPath>
-    <DefineConstants>TRACE</DefineConstants>
-    <ErrorReport>prompt</ErrorReport>
-    <WarningLevel>4</WarningLevel>
-    <DocumentationFile>..\YetAnotherForum.NET\Bin\YAF.Core.XML</DocumentationFile>
-  </PropertyGroup>
-  <ItemGroup>
-    <Reference Include="Autofac, Version=3.0.0.0, Culture=neutral, PublicKeyToken=17863af14b0044da, processorArchitecture=MSIL">
-      <SpecificVersion>False</SpecificVersion>
-      <HintPath>..\packages\Autofac.3.1.1\lib\net40\Autofac.dll</HintPath>
-    </Reference>
-    <Reference Include="CookComputing.XmlRpcV2, Version=3.0.0.0, Culture=neutral, PublicKeyToken=a7d6e17aa302004d, processorArchitecture=MSIL">
-      <SpecificVersion>False</SpecificVersion>
-      <HintPath>..\packages\xmlrpcnet.3.0.0.266\lib\net20\CookComputing.XmlRpcV2.dll</HintPath>
-    </Reference>
-    <Reference Include="FarsiLibrary, Version=2.5.1.5, Culture=neutral, PublicKeyToken=d1bcbd1937c9d5a3, processorArchitecture=MSIL">
-      <SpecificVersion>False</SpecificVersion>
-      <HintPath>..\packages\Farsi.Library.2.5.1.5\lib\net35\FarsiLibrary.dll</HintPath>
-    </Reference>
-    <Reference Include="Microsoft.CSharp" />
-    <Reference Include="Omu.ValueInjecter, Version=2.3.3.0, Culture=neutral, PublicKeyToken=c7694541b0ac80e4, processorArchitecture=MSIL">
-      <SpecificVersion>False</SpecificVersion>
-      <HintPath>..\packages\valueinjecter.2.3.3\lib\net35\Omu.ValueInjecter.dll</HintPath>
-    </Reference>
-    <Reference Include="System" />
-    <Reference Include="System.configuration" />
-    <Reference Include="System.Core" />
-    <Reference Include="System.Runtime.Serialization" />
-    <Reference Include="System.ServiceModel" />
-    <Reference Include="System.Web" />
-    <Reference Include="System.Web.Abstractions" />
-    <Reference Include="System.Web.ApplicationServices" />
-    <Reference Include="System.Web.Extensions" />
-    <Reference Include="System.Xml.Linq" />
-    <Reference Include="System.Data.DataSetExtensions" />
-    <Reference Include="System.Data" />
-    <Reference Include="System.Xml" />
-  </ItemGroup>
-  <ItemGroup>
-    <Compile Include="AutoFacServiceLocatorProvider.cs" />
-    <Compile Include="BaseControls\BaseControl.cs" />
-    <Compile Include="BaseControls\BasePanel.cs" />
-    <Compile Include="BaseControls\BaseUserControl.cs">
-      <SubType>ASPXCodeBehind</SubType>
-    </Compile>
-    <Compile Include="BaseModules\ForumEditor.cs" />
-    <Compile Include="BaseModules\MobileThemeForumModule.cs" />
-    <Compile Include="BaseModules\YafModuleScanner.cs" />
-    <Compile Include="BasePages\ModerateForumPage.cs">
-      <SubType>ASPXCodeBehind</SubType>
-    </Compile>
-    <Compile Include="Context\LoadPageFromDatabase.cs" />
-    <Compile Include="Context\LoadPageLazyUserData.cs" />
-    <Compile Include="Context\LoadPageLogBadAgent.cs" />
-    <Compile Include="Context\LoadPageRequestInformation.cs" />
-    <Compile Include="Context\LoadPageVariablesFromQuery.cs" />
-    <Compile Include="Context\YafContextPageProvider.cs" />
-    <Compile Include="Data\DataReaderFilter.cs" />
-    <Compile Include="Data\DataRecordInjection.cs" />
-    <Compile Include="Data\DbAccessBase.cs" />
-    <Compile Include="Data\DbAccessProvider.cs" />
-    <Compile Include="Data\DbConnectionParam.cs" />
-    <Compile Include="Data\DynamicDbFunction.cs" />
-    <Compile Include="Data\Filters\StyleFilter.cs" />
-    <Compile Include="Data\BasicRepository.cs" />
-    <Compile Include="Data\MappingHelper.cs" />
-    <Compile Include="Events\AttachmentEventHandleFileDelete.cs" />
-    <Compile Include="Events\BannedIPEventCacheInvalidate.cs" />
-    <Compile Include="Events\CategoryEventHandleCacheInvalidate.cs" />
-    <Compile Include="Events\InitDatabaseProviderEvent.cs" />
-    <Compile Include="Data\TryInvokeMemberProxy.cs" />
-    <Compile Include="Data\CommandTextHelpers.cs" />
-    <Compile Include="Events\NewUserClearActiveLazyEvent.cs" />
-    <Compile Include="Events\ShoutboxMessageCacheInvalidate.cs" />
-    <Compile Include="Events\SmileyEventCacheInvalidate.cs" />
-    <Compile Include="Extensions\ILoggerExtensions.cs" />
-    <Compile Include="Extensions\IRegistrationBuilderExtension.cs" />
-    <Compile Include="Helpers\EmailHelper.cs" />
-    <Compile Include="Model\BoardRepositoryExtensions.cs" />
-    <Compile Include="Extensions\DbAccessExtensions.cs" />
-    <Compile Include="Extensions\IRepositoryExtensions.cs" />
-    <Compile Include="Extensions\MembershipUserExtensions.cs" />
-    <Compile Include="Helpers\FileHelpers.cs" />
-    <Compile Include="Helpers\IPLocator.cs" />
-<<<<<<< HEAD
-    <Compile Include="Model\GroupRepositoryExtensions.cs" />
-=======
-    <Compile Include="Model\ShoutboxRepositoryExtensions.cs" />
->>>>>>> 6a57616b
-    <Compile Include="Model\ForumReadTrackingRepositoryExtensions.cs" />
-    <Compile Include="Model\TopicReadTrackingRepositoryExtensions.cs" />
-    <Compile Include="Model\WatchForumRepositoryExtensions.cs" />
-    <Compile Include="Model\WatchTopicRepositoryExtensions.cs" />
-    <Compile Include="Model\MailRepositoryExtensions.cs" />
-    <Compile Include="Model\FavoriteTopicRepositoryExtensions.cs" />
-    <Compile Include="Helpers\SafeReadWriteProvider.cs" />
-    <Compile Include="Services\Auth\AuthUtilities.cs" />
-    <Compile Include="Services\Auth\Facebook.cs" />
-    <Compile Include="Services\Auth\Google.cs" />
-    <Compile Include="Services\Auth\IAuthBase.cs" />
-    <Compile Include="Services\Auth\OAuthBase.cs" />
-    <Compile Include="Services\Auth\OAuthTwitter.cs" />
-    <Compile Include="Services\Auth\TweetAPI.cs" />
-    <Compile Include="Services\Auth\Twitter.cs" />
-    <Compile Include="Services\Import\DataImport.cs" />
-    <Compile Include="Model\AccessMaskRepositoryExtensions.cs" />
-    <Compile Include="Model\ActiveAccessRepositoryExtensions.cs" />
-    <Compile Include="Model\ActiveRepositoryExtensions.cs" />
-    <Compile Include="Model\BBCodeRepositoryExtensions.cs" />
-    <Compile Include="Model\BannedIpRepositoryExtensions.cs" />
-    <Compile Include="Model\CategoryRepositoryExtensions.cs" />
-    <Compile Include="Model\CheckEmailRepositoryExtensions.cs" />
-    <Compile Include="Model\FileExtensionRepositoryExtensions.cs" />
-    <Compile Include="Model\EventLogRepositoryExtensions.cs" />
-    <Compile Include="Model\MedalRepositoryExtensions.cs" />
-    <Compile Include="Model\AttachmentRepositoryExtensions.cs" />
-    <Compile Include="Model\SmileyRepositoryExtensions.cs" />
-    <Compile Include="Services\InstallUpgradeService.cs" />
-    <Compile Include="Services\YafSingleSignOnUser.cs" />
-    <Compile Include="Services\YafSpamCheck.cs" />
-    <Compile Include="Tasks\BaseTaskModuleManager.cs" />
-    <Compile Include="Cache\HttpRuntimeCache.cs" />
-    <Compile Include="Cache\StaticLockObject.cs" />
-    <Compile Include="Cache\TreatCacheKeyWithBoard.cs" />
-    <Compile Include="Events\AppInitTaskManager.cs" />
-    <Compile Include="Events\UpdateProviderOnInitEvent.cs" />
-    <Compile Include="BaseModules\StartStopWatch.cs" />
-    <Compile Include="BaseModules\UnloadSessionForumModule.cs" />
-    <Compile Include="BaseModules\StandardModuleManager.cs" />
-    <Compile Include="BasePages\AdminPage.cs">
-      <SubType>ASPXCodeBehind</SubType>
-    </Compile>
-    <Compile Include="BasePages\ForumPage.cs">
-      <SubType>ASPXCodeBehind</SubType>
-    </Compile>
-    <Compile Include="BasePages\ForumPageRegistered.cs">
-      <SubType>ASPXCodeBehind</SubType>
-    </Compile>
-    <Compile Include="BasePages\ForumPageRenderedArgs.cs" />
-    <Compile Include="BBCode\HighLighter.cs" />
-    <Compile Include="BBCode\HighLightList.cs" />
-    <Compile Include="BBCode\ProcessReplaceRules.cs" />
-    <Compile Include="BBCode\ReplaceBlocksCollection.cs" />
-    <Compile Include="BBCode\ProcessReplaceRulesProvider.cs" />
-    <Compile Include="BBCode\ReplaceRules\BaseReplaceRule.cs" />
-    <Compile Include="BBCode\ReplaceRules\CodeRegexReplaceRule.cs" />
-    <Compile Include="BBCode\ReplaceRules\FontSizeRegexReplaceRule.cs" />
-    <Compile Include="BBCode\ReplaceRules\PostTopicRegexReplaceRule.cs" />
-    <Compile Include="BBCode\ReplaceRules\QuoteRegexReplaceRule.cs" />
-    <Compile Include="BBCode\ReplaceRules\SimpleRegexReplaceRule.cs" />
-    <Compile Include="BBCode\ReplaceRules\SimpleReplaceRule.cs" />
-    <Compile Include="BBCode\ReplaceRules\SingleRegexReplaceRule.cs" />
-    <Compile Include="BBCode\ReplaceRules\SyntaxHighlightedCodeRegexReplaceRule.cs" />
-    <Compile Include="BBCode\ReplaceRules\VariableRegexReplaceRule.cs" />
-    <Compile Include="BBCode\YafBBCode.cs" />
-    <Compile Include="BoardSettings\YafLoadBoardSettings.cs" />
-    <Compile Include="Context\ContextVariableRepository.cs" />
-    <Compile Include="Context\UserPageBase.cs" />
-    <Compile Include="Context\YafContext.cs" />
-    <Compile Include="Events\FireEvent.cs" />
-    <Compile Include="Events\ServiceLocatorEventRaiser.cs" />
-    <Compile Include="Extensions\ApplicationStateBaseExtensions.cs" />
-    <Compile Include="Extensions\AssemblyExtensions.cs" />
-    <Compile Include="Extensions\BinaryExtensions.cs" />
-    <Compile Include="Extensions\ControlExtensions.cs" />
-    <Compile Include="Extensions\IBBCodeExtensions.cs" />
-    <Compile Include="Extensions\IDateTimeExtensions.cs" />
-    <Compile Include="Extensions\IFormatMessageExtensions.cs" />
-    <Compile Include="Extensions\ITaskModuleManagerExtensions.cs" />
-    <Compile Include="Helpers\CurrentBoardSettings.cs" />
-    <Compile Include="Helpers\CurrentHttpApplicationStateBaseProvider.cs" />
-    <Compile Include="Helpers\CurrentMembershipProvider.cs" />
-    <Compile Include="Helpers\CurrentProfileProvider.cs" />
-    <Compile Include="Helpers\CurrentRoleProvider.cs" />
-    <Compile Include="Helpers\CurrentTaskModuleProvider.cs" />
-    <Compile Include="IHaveComponentRegistry.cs" />
-    <Compile Include="Extensions\IHaveComponentRegistryExtensions.cs" />
-    <Compile Include="Extensions\IModuleManagerExtensions.cs" />
-    <Compile Include="Extensions\IPermissionsExtensions.cs" />
-    <Compile Include="Extensions\IReplaceBlocksExtensions.cs" />
-    <Compile Include="Extensions\ISendMailExtensions.cs" />
-    <Compile Include="Extensions\IYafThemeExtensions.cs" />
-    <Compile Include="Extensions\MailMessageExtensions.cs" />
-    <Compile Include="Extensions\ResourcesExtensions.cs" />
-    <Compile Include="Extensions\IHaveServiceLocatorExtensions.cs" />
-    <Compile Include="GlobalContainer.cs" />
-    <Compile Include="Handlers\CantLoadThemeException.cs" />
-    <Compile Include="Handlers\LocalizationProvider.cs" />
-    <Compile Include="Handlers\ThemeProvider.cs" />
-    <Compile Include="Helpers\CaptchaHelper.cs" />
-    <Compile Include="Helpers\DynamicConnectionManager.cs" />
-    <Compile Include="Helpers\PostDataHelper.cs" />
-    <Compile Include="Helpers\StaticDataHelper.cs" />
-    <Compile Include="Localization\Localizer.cs" />
-    <Compile Include="Helpers\LoadSerializedXmlFile.cs" />
-    <Compile Include="Localization\YafLocalization.cs" />
-    <Compile Include="Logger\LoggerModule.cs" />
-    <Compile Include="Logger\YafDbLogger.cs" />
-    <Compile Include="Logger\YafDbLoggerProvider.cs" />
-    <Compile Include="Nntp\Article.cs" />
-    <Compile Include="Nntp\ArticleBody.cs" />
-    <Compile Include="Nntp\ArticleHeader.cs" />
-    <Compile Include="Nntp\Attachment.cs" />
-    <Compile Include="Nntp\MIMEPart.cs" />
-    <Compile Include="Nntp\Newsgroup.cs" />
-    <Compile Include="Nntp\NntpConnection.cs" />
-    <Compile Include="Nntp\NntpException.cs" />
-    <Compile Include="Nntp\NntpUtil.cs" />
-    <Compile Include="Nntp\YafNntp.cs" />
-    <Compile Include="Properties\AssemblyInfo.cs" />
-    <Compile Include="Services\Startup\BaseStartupService.cs" />
-    <Compile Include="Services\CurrentBoardId.cs" />
-    <Compile Include="Services\ScriptBuilder\JavaScriptBuilder.cs" />
-    <Compile Include="Services\ScriptBuilder\JavaScriptFunction.cs" />
-    <Compile Include="Services\CheckForSpam\AkismetSpamClient.cs" />
-    <Compile Include="Services\CheckForSpam\AntiSpamTypePadClient.cs" />
-    <Compile Include="Services\CheckForSpam\BlogSpamNet.cs" />
-    <Compile Include="Services\CheckForSpam\BlogSpamComment.cs" />
-    <Compile Include="Services\CheckForSpam\CheckForSpamClientBase.cs" />
-    <Compile Include="Services\CheckForSpam\Comment.cs" />
-    <Compile Include="Services\CheckForSpam\BotScout.cs" />
-    <Compile Include="Services\CheckForSpam\ICheckForBot.cs" />
-    <Compile Include="Services\CheckForSpam\StopForumSpam.cs" />
-    <Compile Include="Services\CheckForSpam\HttpClient.cs" />
-    <Compile Include="Services\CheckForSpam\IBlogSpamNet.cs" />
-    <Compile Include="Services\CheckForSpam\ICheckForSpamClient.cs" />
-    <Compile Include="Services\CheckForSpam\IComment.cs" />
-    <Compile Include="Services\CheckForSpam\InvalidResponseException.cs" />
-    <Compile Include="Services\CheckForSpam\Stats.cs" />
-    <Compile Include="Services\CheckForSpam\TrainComment.cs" />
-    <Compile Include="Services\ScriptBuilder\JavaScriptStatement.cs" />
-    <Compile Include="Services\LoadMessage.cs" />
-    <Compile Include="Services\PageElementRegister.cs" />
-    <Compile Include="Services\PanelSessionState.cs" />
-    <Compile Include="Services\ScriptBuilder\ScriptBuilderExtensions.cs" />
-    <Compile Include="Services\ScriptBuilder\ScriptFunctionContext.cs" />
-    <Compile Include="Services\ScriptBuilder\ScriptStatementContext.cs" />
-    <Compile Include="Services\ScriptBuilder\ScriptStatementContextExtensions.cs" />
-    <Compile Include="Services\ScriptBuilder\ScriptFunctionContextExtensions.cs" />
-    <Compile Include="Services\Startup\PageRequestLoadServices.cs" />
-    <Compile Include="Services\Startup\StartupCheckBannedIps.cs" />
-    <Compile Include="Services\Startup\StartupInitializeDb.cs" />
-    <Compile Include="Services\YafAlbum.cs" />
-    <Compile Include="Services\YafAvatars.cs" />
-    <Compile Include="Services\YafBadWordReplace.cs" />
-    <Compile Include="Services\YafBuddy.cs" />
-    <Compile Include="Services\YafDateTime.cs" />
-    <Compile Include="Services\YafDBBroker.cs" />
-    <Compile Include="Services\YafDigest.cs" />
-    <Compile Include="Services\YafFavoriteTopic.cs" />
-    <Compile Include="Services\YafFormatMessage.cs" />
-    <Compile Include="Services\YafPermissions.cs" />
-    <Compile Include="Services\YafReadTrackCurrentUser.cs" />
-    <Compile Include="Services\YafReputation.cs" />
-    <Compile Include="Services\YafSendMail.cs" />
-    <Compile Include="Services\YafSendMailThreaded.cs" />
-    <Compile Include="Services\YafSendNotification.cs" />
-    <Compile Include="Services\YafSession.cs" />
-    <Compile Include="Services\YafStopWatch.cs" />
-    <Compile Include="Services\YafTemplateEmail.cs" />
-    <Compile Include="Services\YafThankYou.cs" />
-    <Compile Include="Services\YafUserIgnored.cs" />
-    <Compile Include="Extensions\SyndicationItemExtensions.cs" />
-    <Compile Include="Syndication\YafSyndicationFeed.cs" />
-    <Compile Include="Extensions\BackgroundTaskExtensions.cs" />
-    <Compile Include="Tasks\BaseBackgroundTask.cs" />
-    <Compile Include="BaseModules\BaseForumModule.cs" />
-    <Compile Include="Tasks\IBlockableTask.cs" />
-    <Compile Include="Tasks\CleanUpTask.cs" />
-    <Compile Include="Tasks\CategoryDeleteTask.cs" />
-    <Compile Include="Tasks\CategorySaveTask.cs" />
-    <Compile Include="Tasks\BoardDeleteTask.cs" />
-    <Compile Include="Tasks\BoardCreateTask.cs" />
-    <Compile Include="Tasks\ForumSaveTask.cs" />
-    <Compile Include="Tasks\DigestSendForumModule.cs" />
-    <Compile Include="Tasks\DigestSendTask.cs" />
-    <Compile Include="Tasks\ForumDeleteTask.cs" />
-    <Compile Include="Tasks\ICriticalBackgroundTask.cs" />
-    <Compile Include="Tasks\ICriticalStartupService.cs" />
-    <Compile Include="Tasks\IntermittentBackgroundTask.cs" />
-    <Compile Include="Tasks\LongBackgroundTask.cs" />
-    <Compile Include="Tasks\MailSendingForumModule.cs" />
-    <Compile Include="Tasks\MailSendTask.cs" />
-    <Compile Include="Tasks\MigrateUsersTask.cs" />
-    <Compile Include="Tasks\PruneTopicTask.cs" />
-    <Compile Include="Tasks\SyncMembershipUsersTask.cs" />
-    <Compile Include="Tasks\UserCleanUpTask.cs" />
-    <Compile Include="Tasks\UserCleanUpTaskForumModule.cs" />
-    <Compile Include="Theme\YafTheme.cs" />
-    <Compile Include="URLBuilder\RewriteUrlBuilder.cs" />
-    <Compile Include="URLBuilder\FriendlyUrlBuilder.cs" />
-    <Compile Include="UsersRoles\CombinedUserDataHelper.cs" />
-    <Compile Include="UsersRoles\DefaultUserDisplayName.cs" />
-    <Compile Include="UsersRoles\NoValidGuestUserForBoardException.cs" />
-    <Compile Include="UsersRoles\RoleMembershipHelper.cs" />
-    <Compile Include="UsersRoles\UserHelper.cs" />
-    <Compile Include="UsersRoles\UserMembershipHelper.cs" />
-    <Compile Include="Modules\UtilitiesModule.cs" />
-    <Compile Include="Modules\BaseModule.cs" />
-    <Compile Include="YAFTaskModule.cs" />
-    <Compile Include="Exceptions\YafTaskModuleNotRegisteredException.cs" />
-  </ItemGroup>
-  <ItemGroup>
-    <ProjectReference Include="..\ServiceStack.OrmLite\src\ServiceStack.Interfaces\ServiceStack.Interfaces.csproj">
-      <Project>{42e1c8c0-a163-44cc-92b1-8f416f2c0b01}</Project>
-      <Name>ServiceStack.Interfaces</Name>
-    </ProjectReference>
-    <ProjectReference Include="..\ServiceStack.OrmLite\src\ServiceStack.OrmLite\ServiceStack.OrmLite.csproj">
-      <Project>{96179ac6-f6f1-40c3-9fdd-4f6582f54c5c}</Project>
-      <Name>ServiceStack.OrmLite</Name>
-    </ProjectReference>
-    <ProjectReference Include="..\YAF.Classes\YAF.Classes.Config\YAF.Classes.Config.csproj">
-      <Project>{05E50D2F-9527-4CE8-A0F8-168281C426CB}</Project>
-      <Name>YAF.Classes.Config</Name>
-    </ProjectReference>
-    <ProjectReference Include="..\YAF.Classes\YAF.Classes.Data\YAF.Classes.Data.csproj">
-      <Project>{9A454596-56DC-4834-A043-F3C1443F859B}</Project>
-      <Name>YAF.Classes.Data</Name>
-    </ProjectReference>
-    <ProjectReference Include="..\YAF.Types\YAF.Types.csproj">
-      <Project>{B9CF38B0-39CF-43C7-9589-166DCC665652}</Project>
-      <Name>YAF.Types</Name>
-    </ProjectReference>
-    <ProjectReference Include="..\YAF.Utils\YAF.Utils.csproj">
-      <Project>{F80E0025-E57E-4BB5-89F2-CFBCAC1AFCF4}</Project>
-      <Name>YAF.Utils</Name>
-    </ProjectReference>
-  </ItemGroup>
-  <ItemGroup>
-    <None Include="packages.config" />
-  </ItemGroup>
-  <ItemGroup>
-    <Service Include="{508349B6-6B84-4DF5-91F0-309BEEBAD82D}" />
-  </ItemGroup>
-  <ItemGroup>
-    <WCFMetadata Include="Service References\" />
-  </ItemGroup>
-  <ItemGroup />
-  <Import Project="$(MSBuildToolsPath)\Microsoft.CSharp.targets" />
-  <Import Project="$(SolutionDir)\.nuget\nuget.targets" />
-  <!-- To modify your build process, add your task inside one of the targets below and uncomment it. 
-       Other similar extension points exist, see Microsoft.Common.targets.
-  <Target Name="BeforeBuild">
-  </Target>
-  <Target Name="AfterBuild">
-  </Target>
-  -->
+﻿<?xml version="1.0" encoding="utf-8"?>
+<Project ToolsVersion="4.0" DefaultTargets="Build" xmlns="http://schemas.microsoft.com/developer/msbuild/2003">
+  <PropertyGroup>
+    <Configuration Condition=" '$(Configuration)' == '' ">Debug</Configuration>
+    <Platform Condition=" '$(Platform)' == '' ">AnyCPU</Platform>
+    <ProductVersion>8.0.30703</ProductVersion>
+    <SchemaVersion>2.0</SchemaVersion>
+    <ProjectGuid>{BCEFE9BE-7417-47FB-A0E8-75E0201E88E8}</ProjectGuid>
+    <OutputType>Library</OutputType>
+    <AppDesignerFolder>Properties</AppDesignerFolder>
+    <RootNamespace>YAF.Core</RootNamespace>
+    <AssemblyName>YAF.Core</AssemblyName>
+    <TargetFrameworkVersion>v4.0</TargetFrameworkVersion>
+    <FileAlignment>512</FileAlignment>
+    <TargetFrameworkProfile />
+    <SolutionDir Condition="$(SolutionDir) == '' Or $(SolutionDir) == '*Undefined*'">..\</SolutionDir>
+    <RestorePackages>true</RestorePackages>
+    <SccProjectName>&lt;Project Location In Database&gt;</SccProjectName>
+    <SccLocalPath>&lt;Local Binding Root of Project&gt;</SccLocalPath>
+    <SccAuxPath>&lt;Source Control Database&gt;</SccAuxPath>
+    <SccProvider>Mercurial Source Control Package</SccProvider>
+  </PropertyGroup>
+  <PropertyGroup Condition=" '$(Configuration)|$(Platform)' == 'Debug|AnyCPU' ">
+    <DebugSymbols>true</DebugSymbols>
+    <DebugType>full</DebugType>
+    <Optimize>false</Optimize>
+    <OutputPath>..\YetAnotherForum.NET\Bin\</OutputPath>
+    <DefineConstants>DEBUG;TRACE</DefineConstants>
+    <ErrorReport>prompt</ErrorReport>
+    <WarningLevel>4</WarningLevel>
+  </PropertyGroup>
+  <PropertyGroup Condition=" '$(Configuration)|$(Platform)' == 'Release|AnyCPU' ">
+    <DebugType>pdbonly</DebugType>
+    <Optimize>true</Optimize>
+    <OutputPath>..\YetAnotherForum.NET\Bin\</OutputPath>
+    <DefineConstants>TRACE</DefineConstants>
+    <ErrorReport>prompt</ErrorReport>
+    <WarningLevel>4</WarningLevel>
+    <DocumentationFile>..\YetAnotherForum.NET\Bin\YAF.Core.XML</DocumentationFile>
+  </PropertyGroup>
+  <ItemGroup>
+    <Reference Include="Autofac, Version=3.0.0.0, Culture=neutral, PublicKeyToken=17863af14b0044da, processorArchitecture=MSIL">
+      <SpecificVersion>False</SpecificVersion>
+      <HintPath>..\packages\Autofac.3.1.1\lib\net40\Autofac.dll</HintPath>
+    </Reference>
+    <Reference Include="CookComputing.XmlRpcV2, Version=3.0.0.0, Culture=neutral, PublicKeyToken=a7d6e17aa302004d, processorArchitecture=MSIL">
+      <SpecificVersion>False</SpecificVersion>
+      <HintPath>..\packages\xmlrpcnet.3.0.0.266\lib\net20\CookComputing.XmlRpcV2.dll</HintPath>
+    </Reference>
+    <Reference Include="FarsiLibrary, Version=2.5.1.5, Culture=neutral, PublicKeyToken=d1bcbd1937c9d5a3, processorArchitecture=MSIL">
+      <SpecificVersion>False</SpecificVersion>
+      <HintPath>..\packages\Farsi.Library.2.5.1.5\lib\net35\FarsiLibrary.dll</HintPath>
+    </Reference>
+    <Reference Include="Microsoft.CSharp" />
+    <Reference Include="Omu.ValueInjecter">
+      <HintPath>..\packages\valueinjecter.2.3.3\lib\net35\Omu.ValueInjecter.dll</HintPath>
+    </Reference>
+    <Reference Include="System" />
+    <Reference Include="System.configuration" />
+    <Reference Include="System.Core" />
+    <Reference Include="System.Runtime.Serialization" />
+    <Reference Include="System.ServiceModel" />
+    <Reference Include="System.Web" />
+    <Reference Include="System.Web.Abstractions" />
+    <Reference Include="System.Web.ApplicationServices" />
+    <Reference Include="System.Web.Extensions" />
+    <Reference Include="System.Xml.Linq" />
+    <Reference Include="System.Data.DataSetExtensions" />
+    <Reference Include="System.Data" />
+    <Reference Include="System.Xml" />
+  </ItemGroup>
+  <ItemGroup>
+    <Compile Include="AutoFacServiceLocatorProvider.cs" />
+    <Compile Include="BaseControls\BaseControl.cs" />
+    <Compile Include="BaseControls\BasePanel.cs" />
+    <Compile Include="BaseControls\BaseUserControl.cs">
+      <SubType>ASPXCodeBehind</SubType>
+    </Compile>
+    <Compile Include="BaseModules\ForumEditor.cs" />
+    <Compile Include="BaseModules\MobileThemeForumModule.cs" />
+    <Compile Include="BaseModules\YafModuleScanner.cs" />
+    <Compile Include="BasePages\ModerateForumPage.cs">
+      <SubType>ASPXCodeBehind</SubType>
+    </Compile>
+    <Compile Include="Context\LoadPageFromDatabase.cs" />
+    <Compile Include="Context\LoadPageLazyUserData.cs" />
+    <Compile Include="Context\LoadPageLogBadAgent.cs" />
+    <Compile Include="Context\LoadPageRequestInformation.cs" />
+    <Compile Include="Context\LoadPageVariablesFromQuery.cs" />
+    <Compile Include="Context\YafContextPageProvider.cs" />
+    <Compile Include="Data\DataReaderFilter.cs" />
+    <Compile Include="Data\DataRecordInjection.cs" />
+    <Compile Include="Data\DbAccessBase.cs" />
+    <Compile Include="Data\DbAccessProvider.cs" />
+    <Compile Include="Data\DbConnectionParam.cs" />
+    <Compile Include="Data\DynamicDbFunction.cs" />
+    <Compile Include="Data\Filters\StyleFilter.cs" />
+    <Compile Include="Data\BasicRepository.cs" />
+    <Compile Include="Data\MappingHelper.cs" />
+    <Compile Include="Events\AttachmentEventHandleFileDelete.cs" />
+    <Compile Include="Events\BannedIPEventCacheInvalidate.cs" />
+    <Compile Include="Events\CategoryEventHandleCacheInvalidate.cs" />
+    <Compile Include="Events\InitDatabaseProviderEvent.cs" />
+    <Compile Include="Data\TryInvokeMemberProxy.cs" />
+    <Compile Include="Data\CommandTextHelpers.cs" />
+    <Compile Include="Events\NewUserClearActiveLazyEvent.cs" />
+    <Compile Include="Events\SmileyEventCacheInvalidate.cs" />
+    <Compile Include="Extensions\ILoggerExtensions.cs" />
+    <Compile Include="Extensions\IRegistrationBuilderExtension.cs" />
+    <Compile Include="Helpers\EmailHelper.cs" />
+    <Compile Include="Model\BoardRepositoryExtensions.cs" />
+    <Compile Include="Extensions\DbAccessExtensions.cs" />
+    <Compile Include="Extensions\IRepositoryExtensions.cs" />
+    <Compile Include="Extensions\MembershipUserExtensions.cs" />
+    <Compile Include="Helpers\FileHelpers.cs" />
+    <Compile Include="Helpers\IPLocator.cs" />
+    <Compile Include="Model\GroupRepositoryExtensions.cs" />
+    <Compile Include="Model\ForumReadTrackingRepositoryExtensions.cs" />
+    <Compile Include="Model\ShoutboxRepositoryExtensions.cs" />
+    <Compile Include="Model\TopicReadTrackingRepositoryExtensions.cs" />
+    <Compile Include="Model\WatchForumRepositoryExtensions.cs" />
+    <Compile Include="Model\WatchTopicRepositoryExtensions.cs" />
+    <Compile Include="Model\MailRepositoryExtensions.cs" />
+    <Compile Include="Model\FavoriteTopicRepositoryExtensions.cs" />
+    <Compile Include="Helpers\SafeReadWriteProvider.cs" />
+    <Compile Include="Services\Auth\AuthUtilities.cs" />
+    <Compile Include="Services\Auth\Facebook.cs" />
+    <Compile Include="Services\Auth\Google.cs" />
+    <Compile Include="Services\Auth\IAuthBase.cs" />
+    <Compile Include="Services\Auth\OAuthBase.cs" />
+    <Compile Include="Services\Auth\OAuthTwitter.cs" />
+    <Compile Include="Services\Auth\TweetAPI.cs" />
+    <Compile Include="Services\Auth\Twitter.cs" />
+    <Compile Include="Services\Import\DataImport.cs" />
+    <Compile Include="Model\AccessMaskRepositoryExtensions.cs" />
+    <Compile Include="Model\ActiveAccessRepositoryExtensions.cs" />
+    <Compile Include="Model\ActiveRepositoryExtensions.cs" />
+    <Compile Include="Model\BBCodeRepositoryExtensions.cs" />
+    <Compile Include="Model\BannedIpRepositoryExtensions.cs" />
+    <Compile Include="Model\CategoryRepositoryExtensions.cs" />
+    <Compile Include="Model\CheckEmailRepositoryExtensions.cs" />
+    <Compile Include="Model\FileExtensionRepositoryExtensions.cs" />
+    <Compile Include="Model\EventLogRepositoryExtensions.cs" />
+    <Compile Include="Model\MedalRepositoryExtensions.cs" />
+    <Compile Include="Model\AttachmentRepositoryExtensions.cs" />
+    <Compile Include="Model\SmileyRepositoryExtensions.cs" />
+    <Compile Include="Services\InstallUpgradeService.cs" />
+    <Compile Include="Services\YafSingleSignOnUser.cs" />
+    <Compile Include="Services\YafSpamCheck.cs" />
+    <Compile Include="Tasks\BaseTaskModuleManager.cs" />
+    <Compile Include="Cache\HttpRuntimeCache.cs" />
+    <Compile Include="Cache\StaticLockObject.cs" />
+    <Compile Include="Cache\TreatCacheKeyWithBoard.cs" />
+    <Compile Include="Events\AppInitTaskManager.cs" />
+    <Compile Include="Events\UpdateProviderOnInitEvent.cs" />
+    <Compile Include="BaseModules\StartStopWatch.cs" />
+    <Compile Include="BaseModules\UnloadSessionForumModule.cs" />
+    <Compile Include="BaseModules\StandardModuleManager.cs" />
+    <Compile Include="BasePages\AdminPage.cs">
+      <SubType>ASPXCodeBehind</SubType>
+    </Compile>
+    <Compile Include="BasePages\ForumPage.cs">
+      <SubType>ASPXCodeBehind</SubType>
+    </Compile>
+    <Compile Include="BasePages\ForumPageRegistered.cs">
+      <SubType>ASPXCodeBehind</SubType>
+    </Compile>
+    <Compile Include="BasePages\ForumPageRenderedArgs.cs" />
+    <Compile Include="BBCode\HighLighter.cs" />
+    <Compile Include="BBCode\HighLightList.cs" />
+    <Compile Include="BBCode\ProcessReplaceRules.cs" />
+    <Compile Include="BBCode\ReplaceBlocksCollection.cs" />
+    <Compile Include="BBCode\ProcessReplaceRulesProvider.cs" />
+    <Compile Include="BBCode\ReplaceRules\BaseReplaceRule.cs" />
+    <Compile Include="BBCode\ReplaceRules\CodeRegexReplaceRule.cs" />
+    <Compile Include="BBCode\ReplaceRules\FontSizeRegexReplaceRule.cs" />
+    <Compile Include="BBCode\ReplaceRules\PostTopicRegexReplaceRule.cs" />
+    <Compile Include="BBCode\ReplaceRules\QuoteRegexReplaceRule.cs" />
+    <Compile Include="BBCode\ReplaceRules\SimpleRegexReplaceRule.cs" />
+    <Compile Include="BBCode\ReplaceRules\SimpleReplaceRule.cs" />
+    <Compile Include="BBCode\ReplaceRules\SingleRegexReplaceRule.cs" />
+    <Compile Include="BBCode\ReplaceRules\SyntaxHighlightedCodeRegexReplaceRule.cs" />
+    <Compile Include="BBCode\ReplaceRules\VariableRegexReplaceRule.cs" />
+    <Compile Include="BBCode\YafBBCode.cs" />
+    <Compile Include="BoardSettings\YafLoadBoardSettings.cs" />
+    <Compile Include="Context\ContextVariableRepository.cs" />
+    <Compile Include="Context\UserPageBase.cs" />
+    <Compile Include="Context\YafContext.cs" />
+    <Compile Include="Events\FireEvent.cs" />
+    <Compile Include="Events\ServiceLocatorEventRaiser.cs" />
+    <Compile Include="Extensions\ApplicationStateBaseExtensions.cs" />
+    <Compile Include="Extensions\AssemblyExtensions.cs" />
+    <Compile Include="Extensions\BinaryExtensions.cs" />
+    <Compile Include="Extensions\ControlExtensions.cs" />
+    <Compile Include="Extensions\IBBCodeExtensions.cs" />
+    <Compile Include="Extensions\IDateTimeExtensions.cs" />
+    <Compile Include="Extensions\IFormatMessageExtensions.cs" />
+    <Compile Include="Extensions\ITaskModuleManagerExtensions.cs" />
+    <Compile Include="Helpers\CurrentBoardSettings.cs" />
+    <Compile Include="Helpers\CurrentHttpApplicationStateBaseProvider.cs" />
+    <Compile Include="Helpers\CurrentMembershipProvider.cs" />
+    <Compile Include="Helpers\CurrentProfileProvider.cs" />
+    <Compile Include="Helpers\CurrentRoleProvider.cs" />
+    <Compile Include="Helpers\CurrentTaskModuleProvider.cs" />
+    <Compile Include="IHaveComponentRegistry.cs" />
+    <Compile Include="Extensions\IHaveComponentRegistryExtensions.cs" />
+    <Compile Include="Extensions\IModuleManagerExtensions.cs" />
+    <Compile Include="Extensions\IPermissionsExtensions.cs" />
+    <Compile Include="Extensions\IReplaceBlocksExtensions.cs" />
+    <Compile Include="Extensions\ISendMailExtensions.cs" />
+    <Compile Include="Extensions\IYafThemeExtensions.cs" />
+    <Compile Include="Extensions\MailMessageExtensions.cs" />
+    <Compile Include="Extensions\ResourcesExtensions.cs" />
+    <Compile Include="Extensions\IHaveServiceLocatorExtensions.cs" />
+    <Compile Include="GlobalContainer.cs" />
+    <Compile Include="Handlers\CantLoadThemeException.cs" />
+    <Compile Include="Handlers\LocalizationProvider.cs" />
+    <Compile Include="Handlers\ThemeProvider.cs" />
+    <Compile Include="Helpers\CaptchaHelper.cs" />
+    <Compile Include="Helpers\DynamicConnectionManager.cs" />
+    <Compile Include="Helpers\PostDataHelper.cs" />
+    <Compile Include="Helpers\StaticDataHelper.cs" />
+    <Compile Include="Localization\Localizer.cs" />
+    <Compile Include="Helpers\LoadSerializedXmlFile.cs" />
+    <Compile Include="Localization\YafLocalization.cs" />
+    <Compile Include="Logger\LoggerModule.cs" />
+    <Compile Include="Logger\YafDbLogger.cs" />
+    <Compile Include="Logger\YafDbLoggerProvider.cs" />
+    <Compile Include="Nntp\Article.cs" />
+    <Compile Include="Nntp\ArticleBody.cs" />
+    <Compile Include="Nntp\ArticleHeader.cs" />
+    <Compile Include="Nntp\Attachment.cs" />
+    <Compile Include="Nntp\MIMEPart.cs" />
+    <Compile Include="Nntp\Newsgroup.cs" />
+    <Compile Include="Nntp\NntpConnection.cs" />
+    <Compile Include="Nntp\NntpException.cs" />
+    <Compile Include="Nntp\NntpUtil.cs" />
+    <Compile Include="Nntp\YafNntp.cs" />
+    <Compile Include="Properties\AssemblyInfo.cs" />
+    <Compile Include="Services\Startup\BaseStartupService.cs" />
+    <Compile Include="Services\CurrentBoardId.cs" />
+    <Compile Include="Services\ScriptBuilder\JavaScriptBuilder.cs" />
+    <Compile Include="Services\ScriptBuilder\JavaScriptFunction.cs" />
+    <Compile Include="Services\CheckForSpam\AkismetSpamClient.cs" />
+    <Compile Include="Services\CheckForSpam\AntiSpamTypePadClient.cs" />
+    <Compile Include="Services\CheckForSpam\BlogSpamNet.cs" />
+    <Compile Include="Services\CheckForSpam\BlogSpamComment.cs" />
+    <Compile Include="Services\CheckForSpam\CheckForSpamClientBase.cs" />
+    <Compile Include="Services\CheckForSpam\Comment.cs" />
+    <Compile Include="Services\CheckForSpam\BotScout.cs" />
+    <Compile Include="Services\CheckForSpam\ICheckForBot.cs" />
+    <Compile Include="Services\CheckForSpam\StopForumSpam.cs" />
+    <Compile Include="Services\CheckForSpam\HttpClient.cs" />
+    <Compile Include="Services\CheckForSpam\IBlogSpamNet.cs" />
+    <Compile Include="Services\CheckForSpam\ICheckForSpamClient.cs" />
+    <Compile Include="Services\CheckForSpam\IComment.cs" />
+    <Compile Include="Services\CheckForSpam\InvalidResponseException.cs" />
+    <Compile Include="Services\CheckForSpam\Stats.cs" />
+    <Compile Include="Services\CheckForSpam\TrainComment.cs" />
+    <Compile Include="Services\ScriptBuilder\JavaScriptStatement.cs" />
+    <Compile Include="Services\LoadMessage.cs" />
+    <Compile Include="Services\PageElementRegister.cs" />
+    <Compile Include="Services\PanelSessionState.cs" />
+    <Compile Include="Services\ScriptBuilder\ScriptBuilderExtensions.cs" />
+    <Compile Include="Services\ScriptBuilder\ScriptFunctionContext.cs" />
+    <Compile Include="Services\ScriptBuilder\ScriptStatementContext.cs" />
+    <Compile Include="Services\ScriptBuilder\ScriptStatementContextExtensions.cs" />
+    <Compile Include="Services\ScriptBuilder\ScriptFunctionContextExtensions.cs" />
+    <Compile Include="Services\Startup\PageRequestLoadServices.cs" />
+    <Compile Include="Services\Startup\StartupCheckBannedIps.cs" />
+    <Compile Include="Services\Startup\StartupInitializeDb.cs" />
+    <Compile Include="Services\YafAlbum.cs" />
+    <Compile Include="Services\YafAvatars.cs" />
+    <Compile Include="Services\YafBadWordReplace.cs" />
+    <Compile Include="Services\YafBuddy.cs" />
+    <Compile Include="Services\YafDateTime.cs" />
+    <Compile Include="Services\YafDBBroker.cs" />
+    <Compile Include="Services\YafDigest.cs" />
+    <Compile Include="Services\YafFavoriteTopic.cs" />
+    <Compile Include="Services\YafFormatMessage.cs" />
+    <Compile Include="Services\YafPermissions.cs" />
+    <Compile Include="Services\YafReadTrackCurrentUser.cs" />
+    <Compile Include="Services\YafReputation.cs" />
+    <Compile Include="Services\YafSendMail.cs" />
+    <Compile Include="Services\YafSendMailThreaded.cs" />
+    <Compile Include="Services\YafSendNotification.cs" />
+    <Compile Include="Services\YafSession.cs" />
+    <Compile Include="Services\YafStopWatch.cs" />
+    <Compile Include="Services\YafTemplateEmail.cs" />
+    <Compile Include="Services\YafThankYou.cs" />
+    <Compile Include="Services\YafUserIgnored.cs" />
+    <Compile Include="Extensions\SyndicationItemExtensions.cs" />
+    <Compile Include="Syndication\YafSyndicationFeed.cs" />
+    <Compile Include="Extensions\BackgroundTaskExtensions.cs" />
+    <Compile Include="Tasks\BaseBackgroundTask.cs" />
+    <Compile Include="BaseModules\BaseForumModule.cs" />
+    <Compile Include="Tasks\IBlockableTask.cs" />
+    <Compile Include="Tasks\CleanUpTask.cs" />
+    <Compile Include="Tasks\CategoryDeleteTask.cs" />
+    <Compile Include="Tasks\CategorySaveTask.cs" />
+    <Compile Include="Tasks\BoardDeleteTask.cs" />
+    <Compile Include="Tasks\BoardCreateTask.cs" />
+    <Compile Include="Tasks\ForumSaveTask.cs" />
+    <Compile Include="Tasks\DigestSendForumModule.cs" />
+    <Compile Include="Tasks\DigestSendTask.cs" />
+    <Compile Include="Tasks\ForumDeleteTask.cs" />
+    <Compile Include="Tasks\ICriticalBackgroundTask.cs" />
+    <Compile Include="Tasks\ICriticalStartupService.cs" />
+    <Compile Include="Tasks\IntermittentBackgroundTask.cs" />
+    <Compile Include="Tasks\LongBackgroundTask.cs" />
+    <Compile Include="Tasks\MailSendingForumModule.cs" />
+    <Compile Include="Tasks\MailSendTask.cs" />
+    <Compile Include="Tasks\MigrateUsersTask.cs" />
+    <Compile Include="Tasks\PruneTopicTask.cs" />
+    <Compile Include="Tasks\SyncMembershipUsersTask.cs" />
+    <Compile Include="Tasks\UserCleanUpTask.cs" />
+    <Compile Include="Tasks\UserCleanUpTaskForumModule.cs" />
+    <Compile Include="Theme\YafTheme.cs" />
+    <Compile Include="URLBuilder\RewriteUrlBuilder.cs" />
+    <Compile Include="URLBuilder\FriendlyUrlBuilder.cs" />
+    <Compile Include="UsersRoles\CombinedUserDataHelper.cs" />
+    <Compile Include="UsersRoles\DefaultUserDisplayName.cs" />
+    <Compile Include="UsersRoles\NoValidGuestUserForBoardException.cs" />
+    <Compile Include="UsersRoles\RoleMembershipHelper.cs" />
+    <Compile Include="UsersRoles\UserHelper.cs" />
+    <Compile Include="UsersRoles\UserMembershipHelper.cs" />
+    <Compile Include="Modules\UtilitiesModule.cs" />
+    <Compile Include="Modules\BaseModule.cs" />
+    <Compile Include="YAFTaskModule.cs" />
+    <Compile Include="Exceptions\YafTaskModuleNotRegisteredException.cs" />
+  </ItemGroup>
+  <ItemGroup>
+    <ProjectReference Include="..\ServiceStack.OrmLite\src\ServiceStack.Interfaces\ServiceStack.Interfaces.csproj">
+      <Project>{42e1c8c0-a163-44cc-92b1-8f416f2c0b01}</Project>
+      <Name>ServiceStack.Interfaces</Name>
+    </ProjectReference>
+    <ProjectReference Include="..\ServiceStack.OrmLite\src\ServiceStack.OrmLite\ServiceStack.OrmLite.csproj">
+      <Project>{96179ac6-f6f1-40c3-9fdd-4f6582f54c5c}</Project>
+      <Name>ServiceStack.OrmLite</Name>
+    </ProjectReference>
+    <ProjectReference Include="..\YAF.Classes\YAF.Classes.Config\YAF.Classes.Config.csproj">
+      <Project>{05E50D2F-9527-4CE8-A0F8-168281C426CB}</Project>
+      <Name>YAF.Classes.Config</Name>
+    </ProjectReference>
+    <ProjectReference Include="..\YAF.Classes\YAF.Classes.Data\YAF.Classes.Data.csproj">
+      <Project>{9A454596-56DC-4834-A043-F3C1443F859B}</Project>
+      <Name>YAF.Classes.Data</Name>
+    </ProjectReference>
+    <ProjectReference Include="..\YAF.Types\YAF.Types.csproj">
+      <Project>{B9CF38B0-39CF-43C7-9589-166DCC665652}</Project>
+      <Name>YAF.Types</Name>
+    </ProjectReference>
+    <ProjectReference Include="..\YAF.Utils\YAF.Utils.csproj">
+      <Project>{F80E0025-E57E-4BB5-89F2-CFBCAC1AFCF4}</Project>
+      <Name>YAF.Utils</Name>
+    </ProjectReference>
+  </ItemGroup>
+  <ItemGroup>
+    <None Include="packages.config" />
+  </ItemGroup>
+  <ItemGroup>
+    <Service Include="{508349B6-6B84-4DF5-91F0-309BEEBAD82D}" />
+  </ItemGroup>
+  <ItemGroup>
+    <WCFMetadata Include="Service References\" />
+  </ItemGroup>
+  <ItemGroup />
+  <Import Project="$(MSBuildToolsPath)\Microsoft.CSharp.targets" />
+  <Import Project="$(SolutionDir)\.nuget\nuget.targets" />
+  <!-- To modify your build process, add your task inside one of the targets below and uncomment it. 
+       Other similar extension points exist, see Microsoft.Common.targets.
+  <Target Name="BeforeBuild">
+  </Target>
+  <Target Name="AfterBuild">
+  </Target>
+  -->
 </Project>